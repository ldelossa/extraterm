/*
 * Copyright 2018 Simon Edwards <simon@simonzone.com>
 *
 * This source code is licensed under the MIT license which is detailed in the LICENSE.txt file.
 */
import Component from 'vue-class-component';
import Vue from 'vue';

@Component(
  {
    template: `
<div class="form-horizontal">
  <div class="form-group">
    <label for="name" class="col-sm-4 control-label">Name:</label>
    <div class="input-group col-sm-8">
      <input type="text" class="form-control" name="name" v-model="name">
    </div>
  </div>

  <div class="form-group">
    <label class="col-sm-4 control-label">Shell:</label>
    <div class="input-group col-sm-8">
      <input class="input-radio" type="radio" value="1" v-model.number="useDefaultShell">
      <div class="inline-text">Default login shell</div>
    </div>
  </div>
  <div class="form-group">
    <div class="col-sm-4 control-label"></div>
    <div class="input-group col-sm-8 form-inline" v-bind:class="{'has-error': shellErrorMsg != ''}">
      <input class="input-radio" type="radio" value="0" v-model.number="useDefaultShell">
      <div class="inline-text">Other</div>
<<<<<<< HEAD
      <input id="other_shell" type="text" class="form-control" :disabled="useDefaultShell===1" v-model="shell">
      <div v-if="shellErrorMsg != ''" class="text-center"><i class="fas fa-exclamation-triangle"></i> {{ shellErrorMsg }}</div>
=======
      <input id="other_shell" class="form-control" :disabled="useDefaultShell===1" v-model.lazy="shell" list="etcShells">
      <datalist id="etcShells">
        <option v-for="item in etcShells" :value="item"></option>
      </datalist>
>>>>>>> 4f8b0a3c
    </div>
  </div>
</div>
`
})
export class UnixSessionEditorUi extends Vue {
  name: string = "";
  shell: string = "";
  useDefaultShell: number = 1;
<<<<<<< HEAD
  shellErrorMsg = "";
=======
  etcShells: string[] = [];
>>>>>>> 4f8b0a3c
}<|MERGE_RESOLUTION|>--- conflicted
+++ resolved
@@ -29,15 +29,11 @@
     <div class="input-group col-sm-8 form-inline" v-bind:class="{'has-error': shellErrorMsg != ''}">
       <input class="input-radio" type="radio" value="0" v-model.number="useDefaultShell">
       <div class="inline-text">Other</div>
-<<<<<<< HEAD
-      <input id="other_shell" type="text" class="form-control" :disabled="useDefaultShell===1" v-model="shell">
+      <input id="other_shell" type="text" class="form-control" :disabled="useDefaultShell===1" v-model="shell" list="etcShells">
       <div v-if="shellErrorMsg != ''" class="text-center"><i class="fas fa-exclamation-triangle"></i> {{ shellErrorMsg }}</div>
-=======
-      <input id="other_shell" class="form-control" :disabled="useDefaultShell===1" v-model.lazy="shell" list="etcShells">
       <datalist id="etcShells">
         <option v-for="item in etcShells" :value="item"></option>
       </datalist>
->>>>>>> 4f8b0a3c
     </div>
   </div>
 </div>
@@ -47,9 +43,6 @@
   name: string = "";
   shell: string = "";
   useDefaultShell: number = 1;
-<<<<<<< HEAD
   shellErrorMsg = "";
-=======
   etcShells: string[] = [];
->>>>>>> 4f8b0a3c
 }